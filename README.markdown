# Remote File Manager GUI
<<<<<<< HEAD
=======

This is a web-based folder management GUI built with Go and Tailwind CSS. It allows you to browse, create, upload, and delete folders and files on your local system via a browser interface. This README provides instructions on running the application, changing the default path, and exposing it to other devices using ngrok.
>>>>>>> 5b25dc5d

This is a web-based folder management GUI built with Go and Tailwind CSS. It allows you to browse, create, upload, and delete folders and files on your local system via a browser interface. This README provides instructions on running the application, changing the default path, and exposing it to other devices using LocalTunnel, with support for Windows, Linux, and macOS.

---

## 📸 Preview

![Remote File Manager](screenshot-remore-file-access.jpg)

---

## Prerequisites

Before you begin, ensure you have the following installed on your system:

- **Go** (version 1.16 or later): [Download and install Go](https://go.dev/doc/install)
- **Node.js and npm** (required for LocalTunnel): [Download and install Node.js](https://nodejs.org/en/download/)
  - Verify installation by running `node --version` and `npm --version`.
- **Git**: To clone the repository (optional if you already have the code)
- A modern web browser (e.g., Chrome, Firefox)
- An internet connection (for installing LocalTunnel and accessing the app from other devices)

## Running the Application

Follow these steps to run the application locally on your machine (Windows, Linux, or macOS):

1. **Clone the Repository** (if you haven't already):
   ```bash
   git clone https://github.com/deb151292/Remote-Access-Windows-PC.git
   cd Remote-Access-Windows-PC
   ```

2. **Install Dependencies**:
   The application uses Go's standard library and no external Go packages, so no additional Go dependencies are required.

3. **Run the Application**:
   The application runs on port `8080` by default. The default base directory depends on your operating system:
   - **Windows**: `D:\`
   - **Linux/macOS**: `~/Documents` (e.g., `/home/user/Documents` on Linux or `/Users/user/Documents` on macOS)

   Run the following command:
   ```bash
   go run main.go
   ```
   - This will start the server on `http://localhost:8080`.
   - Open your browser and navigate to `http://localhost:8080` to access the GUI.

4. **Verify the Application**:
   - You should see a folder management interface displaying the contents of the default directory.
   - Features include creating folders, uploading files, searching, and deleting items.

## Changing the Default Path

The default base directory is automatically set based on your operating system (`D:\` for Windows, `~/Documents` for Linux/macOS). To change this to a different path, you need to modify the `main.go` file. Here's how:

1. **Open the `main.go` File**:
   - Locate the `main.go` file in your project directory.

2. **Find the Default Path**:
   - Look for the `getDefaultBaseDir` function near the beginning of the file. It looks like this:
     ```go
     func getDefaultBaseDir() string {
         switch sysOS := strings.ToLower(os.Getenv("OS")); {
         case strings.Contains(sysOS, "windows"):
             return "D:/" // Windows default
         default:
             homeDir, err := os.UserHomeDir()
             if err != nil {
                 log.Printf("Failed to get user home directory: %v, falling back to /tmp", err)
                 return "/tmp" // Fallback for Linux/macOS
             }
             return filepath.Join(homeDir, "Documents") // e.g., /home/user/Documents or /Users/user/Documents
         }
     }
     ```

3. **Modify the Path**:
   - Update the `return` values in the `getDefaultBaseDir` function to your desired directory.
   - **Windows Example**: To set it to `C:\Users\YourUser\Documents`, modify the Windows case:
     ```go
     return "C:/Users/YourUser/Documents"
     ```
     - **Note**: On Windows, use forward slashes (`/`) or double backslashes (`\\`) in the path string (e.g., `C:\\path` or `C:/path`), as Go interprets a single backslash as an escape character.
   - **Linux/macOS Example**: To set it to `/home/user/MyFolder`, modify the default case:
     ```go
     return "/home/user/MyFolder"
     ```
     - Alternatively, you can use `filepath.Join` to construct the path dynamically:
       ```go
       return filepath.Join("/home/user", "MyFolder")
       ```
     - **Note**: On Linux/macOS, use forward slashes (`/`) and avoid drive letters like `D:`.

4. **Save the File**:
   - Save your changes to `main.go`.

5. **Restart the Application**:
   - Stop the running application (if it's already running) by pressing `Ctrl+C` in the terminal.
   - Run the application again:
     ```bash
     go run main.go
     ```
   - The application will now use the new default path you specified.

6. **Verify the Change**:
   - Refresh your browser at `http://localhost:8080`.
   - The interface should now display the contents of the new directory you set.

## Exposing the Application with LocalTunnel

To access the application from other devices (e.g., a mobile phone or another computer), you can use LocalTunnel to create a secure public URL for your locally running application. LocalTunnel adds a layer of security by requiring a password to access the tunnel, which can only be retrieved from the same network. Follow these steps to install and run LocalTunnel, then access your app remotely.

### Step 1: Install LocalTunnel

1. **Ensure Node.js and npm Are Installed**:
   - LocalTunnel is a Node.js package, so you need Node.js and npm installed (see Prerequisites).
   - Verify by running:
     ```bash
     node --version
     npm --version
     ```

2. **Install LocalTunnel Globally**:
   - Open a terminal and install LocalTunnel using npm:
     ```bash
     npm install -g localtunnel
     ```
   - This installs the `lt` command-line tool globally, allowing you to use it from any terminal.

3. **Verify Installation**:
   - Run the following command to check if LocalTunnel is installed correctly:
     ```bash
     lt --version
     ```
   - You should see the version number of LocalTunnel (e.g., `1.9.2`).

### Step 2: Run LocalTunnel to Expose Your Application

1. **Ensure Your Application is Running**:
   - Make sure your Go application is running on `http://localhost:8080` (as described in the "Running the Application" section).

2. **Start a LocalTunnel Session**:
   - In a new terminal window (or the same one if your Go app is running in the background), run:
     ```bash
     lt --port 8080 --print-access-pass
     ```
   - The `--port 8080` flag tells LocalTunnel to tunnel traffic to your application running on port 8080.
   - The `--print-access-pass` flag ensures the access password is displayed in the terminal.

3. **Retrieve the Public URL and Password**:
   - LocalTunnel will generate a public URL, such as `https://<random-subdomain>.loca.lt`.
   - It will also display an access password in the terminal, for example:
     ```
     your url is: https://<random-subdomain>.loca.lt
     Access password: <your-password>
     ```
   - **Where to Find the Password**: The password is displayed in the terminal output on the machine where you ran the `lt` command. It is only visible on the local network where the tunnel is initiated, adding an extra layer of security.
   - **Note**: If you don’t see the password, ensure you included the `--print-access-pass` flag. Without this flag, LocalTunnel may not display the password, and you’d need to check the LocalTunnel dashboard or logs (if available).

4. **Access the LocalTunnel Web Interface** (Optional):
   - LocalTunnel doesn’t provide a built-in web interface like ngrok, but you can visit `https://loca.lt` for more information or to check your tunnel status if you’ve set up a custom subdomain (requires a paid plan).

### Step 3: Access the Application from Other Devices

1. **Share the Public URL**:
   - Copy the URL provided by LocalTunnel (e.g., `https://<random-subdomain>.loca.lt`).
   - Share this URL with others or open it on another device (e.g., your phone, tablet, or another computer).

2. **Enter the Password**:
   - When you or someone else accesses the URL, a password prompt will appear in the browser.
   - Enter the password that was displayed in your terminal (e.g., `<your-password>`).
   - **Security Note**: The password ensures that only those who have access to the local network (where the tunnel was started) can obtain the password and access the application, making LocalTunnel more secure than an open tunnel.

3. **Access the Application**:
   - After entering the correct password, you should see the same folder management GUI as on your local machine.
   - **Note**: LocalTunnel generates a random subdomain each time you start a tunnel. If you need a fixed subdomain, you can use the `--subdomain` flag (e.g., `lt --port 8080 --subdomain mysubdomain --print-access-pass`), but this may require a paid plan with LocalTunnel.

4. **Test Features**:
   - Browse folders, create new folders, upload files, and delete items from the remote device.
   - Ensure all features work as expected.

### Step 4: Stop LocalTunnel

- When you're done, stop the LocalTunnel session by pressing `Ctrl+C` in the terminal where LocalTunnel is running.
- This will close the public URL, and your application will no longer be accessible from other devices.

## Security Considerations

- **LocalTunnel Security**:
  - LocalTunnel requires a password to access the tunnel, which adds a layer of security compared to an open tunnel. The password is only displayed on the local network where the tunnel is initiated, ensuring that only authorized users can access it.
  - Be cautious about sharing the password outside your trusted network. If someone else on your local network can see the terminal output, they could retrieve the password.

- **Application Security**:
  - The application itself doesn't implement authentication, so anyone with the URL and password can interact with your file system. For production use, add authentication mechanisms to the Go application to restrict access.

- **File Permissions (Linux/macOS)**:
  - On Linux/macOS, ensure the application has read/write permissions for the directories it accesses. You may need to adjust permissions using `chmod` or run the application with `sudo` if accessing restricted directories.

## Troubleshooting

- **Application Not Starting**:
  - Ensure Go is installed correctly (`go version` should return a version number).
  - Check for errors in the terminal when running `go run main.go`. Common issues include invalid paths or permissions.
  - **Linux/macOS**: If the default path (`~/Documents`) doesn’t exist, create it or update `getDefaultBaseDir` to a valid path:
    ```bash
    mkdir -p ~/Documents
    ```

- **LocalTunnel Not Working**:
  - Verify that your application is running on `http://localhost:8080` before starting LocalTunnel.
  - Ensure the port in the LocalTunnel command (`lt --port 8080`) matches the port your app is using.
  - If you can’t access the URL, double-check that you entered the correct password. The password is case-sensitive.
  - If LocalTunnel fails to start, ensure Node.js and npm are installed correctly, and reinstall LocalTunnel if necessary:
    ```bash
    npm install -g localtunnel
    ```

- **Access Denied on Other Devices**:
  - Ensure your LocalTunnel session is active. The URL expires when you stop the `lt` command.
  - Check if your firewall is blocking inbound connections to port 8080. You may need to allow this port:
    - **Windows**: Use Windows Firewall settings to allow port 8080.
    - **Linux**: Use `ufw` (e.g., `sudo ufw allow 8080`).
    - **macOS**: Use System Preferences > Security & Privacy > Firewall to allow incoming connections.
  - If the password prompt rejects your password, ensure you copied it correctly from the terminal output.

- **Path Issues on Linux/macOS**:
  - If you see errors related to paths, ensure the paths in `main.go` use forward slashes (`/`) and are valid for your system.
  - Check the browser console and server logs for path-related errors.

## Additional Resources

- [Go Documentation](https://go.dev/doc/)
- [LocalTunnel Documentation](https://theboroer.github.io/localtunnel-www/)
- [Tailwind CSS Documentation](https://tailwindcss.com/docs)
- [Node.js Documentation](https://nodejs.org/en/docs/)<|MERGE_RESOLUTION|>--- conflicted
+++ resolved
@@ -1,10 +1,4 @@
 # Remote File Manager GUI
-<<<<<<< HEAD
-=======
-
-This is a web-based folder management GUI built with Go and Tailwind CSS. It allows you to browse, create, upload, and delete folders and files on your local system via a browser interface. This README provides instructions on running the application, changing the default path, and exposing it to other devices using ngrok.
->>>>>>> 5b25dc5d
-
 This is a web-based folder management GUI built with Go and Tailwind CSS. It allows you to browse, create, upload, and delete folders and files on your local system via a browser interface. This README provides instructions on running the application, changing the default path, and exposing it to other devices using LocalTunnel, with support for Windows, Linux, and macOS.
 
 ---
@@ -238,4 +232,4 @@
 - [Go Documentation](https://go.dev/doc/)
 - [LocalTunnel Documentation](https://theboroer.github.io/localtunnel-www/)
 - [Tailwind CSS Documentation](https://tailwindcss.com/docs)
-- [Node.js Documentation](https://nodejs.org/en/docs/)+- [Node.js Documentation](https://nodejs.org/en/docs/)
